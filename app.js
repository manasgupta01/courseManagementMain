// External Dependencies
const express = require("express")
const bodyParser = require("body-parser")

// Environment Variables and Logger
const dotenv = require("dotenv")
const logger = require("./helpers/logger")

// Setting up Swagger Docs
const swaggerJSDoc = require('swagger-jsdoc')
const swaggerUi = require('swagger-ui-express')
const swaggerOptions = require("./helpers/swagger")
const swaggerSpec = swaggerJSDoc(swaggerOptions)

// Importing Routes
const authRoutes = require("./routes/auth/routes")
const connectionRoutes = require("./routes/connection/routes")

// DB Helper
const { connectToDatabase } = require("./helpers/db")

// Creating Express App
const app = express()
app.use(bodyParser.json())
app.use(bodyParser.urlencoded({ extended: true }))
app.use('/api-docs', swaggerUi.serve, swaggerUi.setup(swaggerSpec))

// Setting up routes
app.use('/auth', authRoutes)
app.use('/connection', connectionRoutes)


const dbConnectionSuccess = connectToDatabase()
if (dbConnectionSuccess) {
	const server = app.listen(process.env.PORT, () => {
		console.log('Server running on port ' + process.env.PORT)
		logger.info('Server running on port ' + process.env.PORT)
	})

<<<<<<< HEAD
	server.on('error', (err) => {
		console.log('Server error:', err);
		logger.info('Server error:', err);
		process.exit(1)
=======
			// Handle any uncaught exceptions
			process.on('uncaughtException', (err) => {
				console.error(`Uncaught exception: ${err}`)
				logger.error(`Uncaught exception: ${err}`)
				server.close(() => {
					process.exit(1)
				})
			})
			
		} catch (error) {
			console.error(`Error starting server: ${error}`)
			logger.error(`Error starting server: ${error}`)
			process.exit(1)
		}
>>>>>>> 0014fdaf
	})
}<|MERGE_RESOLUTION|>--- conflicted
+++ resolved
@@ -37,26 +37,9 @@
 		logger.info('Server running on port ' + process.env.PORT)
 	})
 
-<<<<<<< HEAD
 	server.on('error', (err) => {
 		console.log('Server error:', err);
 		logger.info('Server error:', err);
 		process.exit(1)
-=======
-			// Handle any uncaught exceptions
-			process.on('uncaughtException', (err) => {
-				console.error(`Uncaught exception: ${err}`)
-				logger.error(`Uncaught exception: ${err}`)
-				server.close(() => {
-					process.exit(1)
-				})
-			})
-			
-		} catch (error) {
-			console.error(`Error starting server: ${error}`)
-			logger.error(`Error starting server: ${error}`)
-			process.exit(1)
-		}
->>>>>>> 0014fdaf
 	})
 }